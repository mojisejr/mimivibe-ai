--- conflicted
+++ resolved
@@ -11,11 +11,7 @@
 import { UserButton } from "@clerk/nextjs";
 import { useProfile } from "@/hooks/useProfile";
 import { LanguageSwitcher } from "@/components/ui/LanguageSwitcher";
-<<<<<<< HEAD
-import { useTranslation } from '@/lib/i18n';
-=======
 import { useTranslation } from "@/lib/i18n";
->>>>>>> e570f267
 
 interface UnifiedNavbarProps {
   autoHide?: boolean;
