--- conflicted
+++ resolved
@@ -119,11 +119,7 @@
   return {
     exp: rewards.exp || 0,
     coins: rewards.coins || 0,
-<<<<<<< HEAD
-    stars: rewards.stars || 0, // Only use actual stars, not freePoint
-=======
     stars: rewards.stars || 0,
     freePoint: rewards.freePoint || 0, // Include freePoint for proper reward processing
->>>>>>> dcc0d161
   };
 }