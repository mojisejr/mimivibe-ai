"use client";

import { useState, useEffect } from "react";
import { useProfile } from "@/hooks/useProfile";
import { motion } from "framer-motion";
import { AIModelIndicator } from "@/components/ui/AIModelIndicator";
<<<<<<< HEAD
import { UnifiedCreditBadge } from "@/components/ui/UnifiedCreditBadge";
import { useTranslation } from "@/lib/i18n";
import { useRouter } from "next/navigation";
=======
import { useTranslation } from "@/lib/i18n";
>>>>>>> a9eb2707

interface HeroSectionProps {
  onSubmit: (question: string) => void;
  isLoading: boolean;
  initialQuestion?: string;
}

export function HeroSection({
  onSubmit,
  isLoading,
  initialQuestion = "",
}: HeroSectionProps) {
  const [question, setQuestion] = useState(initialQuestion);
  const { data: profileData, loading } = useProfile();
  const { t } = useTranslation();
<<<<<<< HEAD
  const router = useRouter();
=======
>>>>>>> a9eb2707

  useEffect(() => {
    setQuestion(initialQuestion);
  }, [initialQuestion]);

  const handleSubmit = (e: React.FormEvent) => {
    e.preventDefault();
    if (question.trim() && !isLoading && question.length >= 10) {
      onSubmit(question.trim());
    }
  };

  const handleKeyDown = (e: React.KeyboardEvent<HTMLTextAreaElement>) => {
    if (e.key === 'Enter' && !e.shiftKey) {
      e.preventDefault();
      if (question.trim() && !isLoading && question.length >= 10) {
        onSubmit(question.trim());
      }
    }
  };

  // Animation variants
  const fadeInUp = {
    initial: { opacity: 0, y: 30 },
    animate: { opacity: 1, y: 0 },
    transition: { duration: 0.6, ease: "easeOut" as const },
  };

  const staggerContainer = {
    animate: {
      transition: {
        staggerChildren: 0.2,
      },
    },
  };

  return (
    <div className="relative min-h-screen flex flex-col items-center justify-center px-4 py-8 pt-20 lg:pt-24 overflow-hidden">
      {/* Background Gradient */}
      <div className="absolute inset-0 bg-gradient-to-br from-base-100 via-base-200 to-base-300"></div>

      {/* Floating Elements */}
      <div className="absolute inset-0 overflow-hidden">
        <motion.div
          className="absolute top-20 left-10 w-20 h-20 bg-primary/20 rounded-full blur-xl"
          animate={{
            scale: [1, 1.2, 1],
            opacity: [0.3, 0.6, 0.3],
          }}
          transition={{ duration: 4, repeat: Infinity, ease: "easeInOut" }}
        />
        <motion.div
          className="absolute bottom-20 right-10 w-32 h-32 bg-accent/20 rounded-full blur-xl"
          animate={{
            scale: [1.2, 1, 1.2],
            opacity: [0.4, 0.7, 0.4],
          }}
          transition={{
            duration: 5,
            repeat: Infinity,
            ease: "easeInOut",
            delay: 1,
          }}
        />
        <motion.div
          className="absolute top-1/2 left-1/4 w-16 h-16 bg-secondary/20 rounded-full blur-lg"
          animate={{
            scale: [1, 1.3, 1],
            opacity: [0.2, 0.5, 0.2],
          }}
          transition={{
            duration: 6,
            repeat: Infinity,
            ease: "easeInOut",
            delay: 2,
          }}
        />
      </div>

      <div className="relative z-10 w-full max-w-2xl mx-auto text-center">
        <motion.div
          className="mb-12"
          variants={staggerContainer}
          initial="initial"
          animate="animate"
        >
          {/* Title Section */}
          <motion.div className="mb-12" variants={fadeInUp}>
            <h1 className="text-4xl md:text-4xl lg:text-6xl font-bold mb-6 leading-relaxed">
              <span className="text-base-content">{t('common.ask.ready')}</span>
              <br />
              {/* <span className="bg-gradient-to-r from-primary via-secondary to-accent bg-clip-text text-transparent">
                🪄
              </span> */}
            </h1>
            <p className="text-lg md:text-2xl text-neutral-content mb-8 font-semibold leading-relaxed">
              {t('common.ask.whatWouldYouKnow')}
            </p>

            {/* Credit Display with Glassmorphism */}
            <motion.div
              className="flex items-center justify-center space-x-4 mb-8"
              variants={fadeInUp}
            >
              {loading ? (
                // Loading skeleton for credits
                <div className="skeleton h-12 w-32 rounded-full"></div>
              ) : profileData?.credits ? (
                // Unified credit display
                <UnifiedCreditBadge
                  stars={profileData.credits.stars}
                  freePoints={profileData.credits.freePoint}
                  variant="hero"
                  showTooltip={true}
                />
              ) : null}
            </motion.div>
          </motion.div>

          {/* Question Input Form with Glassmorphism */}
          <motion.form
            onSubmit={handleSubmit}
            className="w-full max-w-xl mx-auto"
            variants={fadeInUp}
          >
            <div className="relative mb-6">
              <div className="bg-base-100/80 backdrop-blur-sm rounded-2xl shadow-2xl border-2 border-primary/20 p-1">
                <textarea
                  value={question}
                  onChange={(e) => setQuestion(e.target.value)}
                  onKeyDown={handleKeyDown}
                  placeholder={t('common.ask.placeholder')}
                  className="textarea w-full h-32 text-lg resize-none bg-transparent border-0 focus:outline-none focus:ring-0 placeholder-neutral-content/60"
                  disabled={isLoading}
                  maxLength={180}
                />
              </div>
              <div className={`absolute bottom-4 right-4 text-xs bg-base-100/80 backdrop-blur-sm rounded-full px-2 py-1 ${
                question.length < 10 ? 'text-warning' : 'text-neutral-content'
              }`}>
                {t('common.ask.charCount', { count: question.length })} {question.length < 10 && t('common.ask.minChars')}
              </div>
            </div>

<<<<<<< HEAD
            {/* Conditional Button Rendering */}
            {!loading && profileData?.credits && !profileData.credits.canRead ? (
              // Two action buttons when no credits available
              <div className="flex flex-col sm:flex-row gap-3 w-full">
                <motion.button
                  type="button"
                  onClick={() => router.push('/packages')}
                  className="btn btn-lg flex-1 py-4 px-6 text-lg font-semibold bg-gradient-to-r from-accent to-accent-focus text-white border-0 shadow-2xl hover:shadow-3xl transform hover:-translate-y-1 transition-all duration-300"
                  whileHover={{ scale: 1.02 }}
                  whileTap={{ scale: 0.98 }}
                >
                  <div className="flex items-center justify-center space-x-2">
                    <span className="text-xl">⭐</span>
                    <span>เติมเครดิด stars</span>
                  </div>
                </motion.button>
                <motion.button
                  type="button"
                  onClick={() => router.push('/exchange')}
                  className="btn btn-lg flex-1 py-4 px-6 text-lg font-semibold bg-gradient-to-r from-secondary to-secondary-focus text-white border-0 shadow-2xl hover:shadow-3xl transform hover:-translate-y-1 transition-all duration-300"
                  whileHover={{ scale: 1.02 }}
                  whileTap={{ scale: 0.98 }}
                >
                  <div className="flex items-center justify-center space-x-2">
                    <span className="text-xl">🪙</span>
                    <span>แลกคำถามด้วย coins</span>
                  </div>
                </motion.button>
              </div>
            ) : (
              // Original submit button when credits are available
              <motion.button
                type="submit"
                disabled={!question.trim() || isLoading || question.length < 10}
                className="btn btn-lg w-full py-4 px-8 text-lg font-semibold disabled:opacity-50 bg-gradient-to-r from-accent to-accent-focus text-white border-0 shadow-2xl hover:shadow-3xl transform hover:-translate-y-1 transition-all duration-300"
                whileHover={{ scale: 1.02 }}
                whileTap={{ scale: 0.98 }}
              >
                {isLoading ? (
                  <div className="flex items-center justify-center space-x-2">
                    <div className="loading loading-spinner w-5 h-5"></div>
                    <span>{t('common.ask.preparingCards')}</span>
                  </div>
                ) : (
                  <div className="flex items-center justify-center space-x-2">
                    <span className="text-xl">🔮</span>
                    <span>{t('common.ask.startReading')}</span>
                  </div>
                )}
              </motion.button>
            )}
=======
            <motion.button
              type="submit"
              disabled={!question.trim() || isLoading || question.length < 10}
              className="btn btn-lg w-full py-4 px-8 text-lg font-semibold disabled:opacity-50 bg-gradient-to-r from-accent to-accent-focus text-white border-0 shadow-2xl hover:shadow-3xl transform hover:-translate-y-1 transition-all duration-300"
              whileHover={{ scale: 1.02 }}
              whileTap={{ scale: 0.98 }}
            >
              {isLoading ? (
                <div className="flex items-center justify-center space-x-2">
                  <div className="loading loading-spinner w-5 h-5"></div>
                  <span>{t('common.ask.preparingCards')}</span>
                </div>
              ) : (
                <div className="flex items-center justify-center space-x-2">
                  <span className="text-xl">🔮</span>
                  <span>{t('common.ask.startReading')}</span>
                </div>
              )}
            </motion.button>
>>>>>>> a9eb2707

            {/* AI Model Indicator */}
            <motion.div
              className="mt-3"
              initial={{ opacity: 0, y: 10 }}
              animate={{ opacity: 1, y: 0 }}
              transition={{ delay: 0.5, duration: 0.4 }}
            >
              <AIModelIndicator className="justify-center" />
            </motion.div>
          </motion.form>

          {/* Insufficient Credits Warning with Glassmorphism */}
          {!loading && profileData?.credits && !profileData.credits.canRead && (
            <motion.div className="mt-6" variants={fadeInUp}>
              <div className="alert alert-warning bg-warning/10 border-2 border-warning/30 backdrop-blur-sm shadow-lg">
                <div className="flex items-center space-x-2">
                  <span className="text-warning text-lg">⚠️</span>
                  <span className="font-medium text-warning-content">
                    {t('common.ask.insufficientCredits')}
                  </span>
                </div>
              </div>
            </motion.div>
          )}

          {/* Suggested Questions */}
          <motion.div className="mt-12" variants={fadeInUp}>
            <p className="text-sm text-neutral-content mb-4">{t('common.ask.popularQuestions')}</p>
            <div className="grid grid-cols-1 sm:grid-cols-2 gap-3">
              {(t('common.ask.suggestions') as string[]).map((suggestedQuestion, index) => (
                <motion.button
                  key={index}
                  onClick={() => setQuestion(suggestedQuestion)}
                  className="btn btn-outline btn-sm border-2 border-primary/30 hover:border-primary hover:bg-primary/10 text-left justify-start"
                  whileHover={{ scale: 1.02 }}
                  whileTap={{ scale: 0.98 }}
                >
                  {suggestedQuestion}
                </motion.button>
              ))}
            </div>
          </motion.div>
        </motion.div>
      </div>
    </div>
  );
}<|MERGE_RESOLUTION|>--- conflicted
+++ resolved
@@ -4,13 +4,9 @@
 import { useProfile } from "@/hooks/useProfile";
 import { motion } from "framer-motion";
 import { AIModelIndicator } from "@/components/ui/AIModelIndicator";
-<<<<<<< HEAD
 import { UnifiedCreditBadge } from "@/components/ui/UnifiedCreditBadge";
 import { useTranslation } from "@/lib/i18n";
 import { useRouter } from "next/navigation";
-=======
-import { useTranslation } from "@/lib/i18n";
->>>>>>> a9eb2707
 
 interface HeroSectionProps {
   onSubmit: (question: string) => void;
@@ -26,10 +22,8 @@
   const [question, setQuestion] = useState(initialQuestion);
   const { data: profileData, loading } = useProfile();
   const { t } = useTranslation();
-<<<<<<< HEAD
   const router = useRouter();
-=======
->>>>>>> a9eb2707
+
 
   useEffect(() => {
     setQuestion(initialQuestion);
@@ -174,7 +168,6 @@
               </div>
             </div>
 
-<<<<<<< HEAD
             {/* Conditional Button Rendering */}
             {!loading && profileData?.credits && !profileData.credits.canRead ? (
               // Two action buttons when no credits available
@@ -226,27 +219,6 @@
                 )}
               </motion.button>
             )}
-=======
-            <motion.button
-              type="submit"
-              disabled={!question.trim() || isLoading || question.length < 10}
-              className="btn btn-lg w-full py-4 px-8 text-lg font-semibold disabled:opacity-50 bg-gradient-to-r from-accent to-accent-focus text-white border-0 shadow-2xl hover:shadow-3xl transform hover:-translate-y-1 transition-all duration-300"
-              whileHover={{ scale: 1.02 }}
-              whileTap={{ scale: 0.98 }}
-            >
-              {isLoading ? (
-                <div className="flex items-center justify-center space-x-2">
-                  <div className="loading loading-spinner w-5 h-5"></div>
-                  <span>{t('common.ask.preparingCards')}</span>
-                </div>
-              ) : (
-                <div className="flex items-center justify-center space-x-2">
-                  <span className="text-xl">🔮</span>
-                  <span>{t('common.ask.startReading')}</span>
-                </div>
-              )}
-            </motion.button>
->>>>>>> a9eb2707
 
             {/* AI Model Indicator */}
             <motion.div
