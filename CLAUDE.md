<<<<<<< HEAD
=======
เพื่อให้ **Implementation Agent** และ **Pull Request Agent** (ที่เราสร้างขึ้นมาใหม่) ทำงานได้อย่างมีประสิทธิภาพและสอดคล้องกับเอกสารโครงการเดิมอย่างสมบูรณ์ ผมได้ปรับปรุงส่วน **Development Workflows** และ **Shortcut Commands** ในไฟล์ `CLAUDE.md` โดยเน้นกลไก **Iteration Note (AI Diary)** และการแยกหน้าที่ PR ออกไป

นี่คือไฟล์ `CLAUDE.md` ฉบับสมบูรณ์ที่ปรับปรุงแล้วครับ:

````markdown
---
>>>>>>> bd33c215
## Project Overview

**Project Name**: MiMiVibes - AI-Powered Tarot Reading Platform

**Repository**: https://github.com/mojisejr/mimivibe-ai.git

**Description**: แพลตฟอร์มดูไพ่ทาโรต์ออนไลน์ที่ขับเคลื่อนด้วย AI ให้บริการการทำนายแบบส่วนตัวผ่าน "แม่หมอมีมี่" ผู้เชี่ยวชาญด้านไพ่ทาโรต์ AI ระบบใช้เทคโนโลยี Multi-LLM (OpenAI GPT-4 + Google Gemini) ร่วมกับ LangGraph workflow เพื่อสร้างการทำนายที่มีคุณภาพสูงและเป็นธรรมชาติ

**Project Goals**:

- สร้างประสบการณ์การทำนายไพ่ทาโรต์ที่เข้าถึงได้ง่าย น่าเชื่อถือ และมีคุณภาพสูงผ่านเทคโนโลยี AI
- รับประกันคุณภาพการทำนายด้วยระบบ Multi-LLM และ LangGraph workflow
- สร้างรายได้ที่ยั่งยืนผ่านระบบ credit และ gamification ครบครัน
- รักษาความปลอดภัยและความเชื่อถือของผู้ใช้ด้วยระบบรักษาความปลอดภัยระดับองค์กร

---

### Development Guidelines

**⚠️ CRITICAL: Synchronize Time Before Any File Operations**

Before creating a new file or saving any timestamps, you **MUST** use the following command to retrieve the current date and time from the system:

```bash
date +"%Y-%m-%d %H:%M:%S"
```
````

````

This ensures accurate timestamp synchronization with the system clock and prevents time-related inconsistencies.

#### File Naming Conventions

- **Retrospective Files**: `session-YYYY-MM-DD-[description].md`
- **Log Files**: `YYYY-MM-DD-[type].log`
- **Backup Files**: `backup-YYYY-MM-DD-HHMM.sql`
- **Iteration Notes (NEW)**: `notes/iteration_[branch_name_with_underscores].md`

#### Important Notes

- **ALL timestamps** in documentation, logs, and file names must use Thailand timezone
- **Year format** must always be Christian Era (ค.ศ.) not Buddhist Era (พ.ศ.)
- **Development sessions** should reference Thailand local time
- **Retrospective files** must use correct Thailand date in filename

---

## Architecture Overview

### Core Structure

- **Framework**: Next.js 14 (App Router)
- **Frontend/Framework**: React 18 with TypeScript (Strict Mode)
- **API Layer**: Next.js API Routes (39+ endpoints)
- **Database**: PostgreSQL (Production) / SQLite (Development) with Prisma ORM
- **File Storage**: Vercel Static Assets
- **Styling**: Tailwind CSS with Framer Motion animations
- **Authentication**: Clerk Auth (Multi-provider support)
- **Data Validation**: Zod with custom validation schemas

### Tech Stack

- **Frontend**: Next.js 14, React 18, TypeScript, Tailwind CSS, Framer Motion, Clerk Auth
- **Backend**: Node.js (Vercel Serverless), Prisma ORM, PostgreSQL, Stripe Payments
- **AI Integration**: OpenAI GPT-4-turbo, Google Gemini 2.0 Flash, LangGraph workflow engine
- **Database**: PostgreSQL via Vercel/Supabase with Prisma migrations
- **File Storage**: Vercel Edge Network CDN
- **Authentication**: Clerk with Google, Facebook, Email providers

### Frontend User Journeys

- **User Journey Flows**:
  - **Tarot Reading Flow**: Landing → Sign Up/Login → Ask Question → Card Selection → AI Generation → Reading Display → Save/Share
  - **Payment Flow**: Credit Check → Package Selection → Stripe Payment → Credit Addition → Confirmation
  - **Gamification Flow**: Complete Actions → Earn XP/Coins → Level Up → Unlock Achievements → Exchange Coins → Prestige System
  - **History Management**: Reading History → Search/Filter → Detail View → Delete/Favorite → Export Options

---

## 🤖 AI System Architecture

### LangGraph Workflow (4-Node State Machine)

1.  **Question Filter Node**: คัดกรองความเหมาะสมของคำถาม, ตรวจสอบเนื้อหาและความชัดเจน
2.  **Question Analysis Node**: วิเคราะห์อารมณ์ (mood), หัวข้อ (topic), และกรอบเวลา (period)
3.  **Card Selection Node**: สุ่มไพ่จากสำรับ Rider-Waite (78 ใบ) รองรับ 3-5 ใบ
4.  **Reading Generation Node**: สร้างการทำนายด้วยบุคลิก "แม่หมอมีมี่"

### Multi-LLM Provider System

- **Primary Provider**: OpenAI GPT-4-turbo (default)
- **Fallback Provider**: Google Gemini 2.0 Flash
- **Provider Abstraction**: LLMProvider interface with automatic fallback
- **Token Limits**: 4096 tokens for complex readings
- **Prompt Management**: Encrypted prompt system with version control

### Prompt Templates

- **Question Filter**: คัดกรองคำถามที่เหมาะสมสำหรับการทำนาย
- **Question Analysis**: วิเคราะห์บริบทและอารมณ์ของคำถาม
- **Reading Agent**: บุคลิก "แม่หมอมีมี่" สำหรับการทำนายที่อบอุ่นและเป็นกันเอง

---

## 💳 Payment & Credit System

### Credit Types

- **Stars (⭐)**: เครดิตหลักที่ซื้อด้วยเงินจริง (1 star = 1 reading)
- **Free Points (🎁)**: เครดิตฟรีจากกิจกรรมและ achievements
- **Coins (🪙)**: สกุลเงินเกมสำหรับแลกเปลี่ยน (15 coins = 1 free point)

### Stripe Integration

- **Currency**: Thai Baht (THB)
- **Packages**: Starter (99 THB/10 credits), Popular (199 THB/25 credits), Premium (399 THB/60 credits)
- **Webhook**: Real-time payment status updates
- **Security**: PCI DSS compliant with secure payment processing

---

### Exchange System

- **Uniswap-style Interface**: Modern crypto-inspired design
- **Exchange Rate**: 15 coins = 1 free point
- **Transaction History**: Complete exchange tracking

---

## ⚠️ CRITICAL SAFETY RULES

### NEVER MERGE PRS YOURSELF

**DO NOT** use any commands to merge Pull Requests, such as `gh pr merge`. Your role is to create a well-documented PR and provide the link to the user (PR Agent role) or await user instructions (Impl Agent role).

**ONLY** provide the PR link to the user and **WAIT** for explicit user instruction to merge. The user will review and merge when ready.

### DO NOT DELETE CRITICAL FILES

You are **FORBIDDEN** from deleting or moving critical files and directories in the project. This includes, but is not limited to: `.env`, `.git/`, `node_modules/`, `package.json`, `prisma/schema.prisma`, and the main project root files. If a file or directory needs to be removed, you must explicitly ask for user permission and provide a clear explanation.

### HANDLE SENSITIVE DATA WITH CARE

You must **NEVER** include sensitive information such as API keys, passwords, or user data in any commit messages, Pull Request descriptions, or public logs. Always use environment variables for sensitive data. If you detect sensitive data, you must alert the user and **REFUSE** to proceed until the information is properly handled.

**Critical Environment Variables**:

- `DATABASE_URL`, `CLERK_SECRET_KEY`, `STRIPE_SECRET_KEY`
- `OPENAI_API_KEY`, `GOOGLE_GENERATIVE_AI_API_KEY`
- `PROMPT_ENCRYPTION_KEY`, `STRIPE_WEBHOOK_SECRET`

### STICK TO THE SCOPE

You are instructed to focus **ONLY** on the task described in the assigned Issue. Do not perform any refactoring, code cleanup, or new feature development unless it is explicitly part of the plan. If you encounter an opportunity to improve the code outside of the current scope, you must create a new task and discuss it with the user first.

### AI SYSTEM SAFETY

**DO NOT** modify AI prompts or LangGraph workflow without explicit permission. The prompt system uses AES-256-GCM encryption and version control. Any changes to AI behavior must be thoroughly tested using the prompt test runner (`npm run prompt:test`).

### CONFLICT PREVENTION & BRANCH SAFETY

**MANDATORY STAGING BRANCH SYNC**: Before any implementation (`=impl`), you **MUST** ensure the local staging branch is synchronized with remote origin. Use `git fetch origin && git checkout staging && git pull origin staging` to sync.

**STAGING-FIRST WORKFLOW**: All implementations work exclusively with staging branch. **NEVER** create PRs to main branch or interact with main branch during implementation. The user or **PR Agent** will handle final PR creation/merge.

**FORCE PUSH RESTRICTIONS**: Only use `git push --force-with-lease` when absolutely necessary. **NEVER** use `git push --force` as it can overwrite team members' work. Always prefer clean rebasing and conflict resolution.

**HIGH-RISK FILE COORDINATION**: Files requiring team coordination include:

- `src/app/page.tsx`, `src/app/layout.tsx` (main app structure)
- `package.json`, `package-lock.json` (dependency management)
- `prisma/schema.prisma` (database schema)
- `.env.example`, configuration files
- API route files with shared dependencies

**EMERGENCY CONFLICT RESOLUTION**: If conflicts are detected during implementation:

1.  **STOP** all operations immediately
2.  **ALERT** the user about the conflict
3.  **PROVIDE** clear resolution steps
4.  **WAIT** for user approval before proceeding
5.  **DOCUMENT** the resolution in commit messages

### AUTOMATED WORKFLOW SAFETY

**BRANCH NAMING ENFORCEMENT**: All feature branches **MUST** follow the pattern `feature/[issue-number]-[description]` (e.g., `feature/123-user-authentication`).

**COMMIT MESSAGE STANDARDS**: All commits **MUST** include:

- Clear, descriptive subject line (max 50 characters)
- Detailed body explaining the changes (if needed)
- Reference to related issue number
- Type prefix: `feat:`, `fix:`, `docs:`, `refactor:`, `test:`

**PR CREATION REQUIREMENTS (PR Agent Role)**: All Pull Requests created by the PR Agent **MUST** include:

- Comprehensive description of changes
- Link to related GitHub issue
- Testing instructions
- Summary of the **Iteration Note (AI Diary)**
- Breaking changes documentation (if any)

---

## 🚀 Development Workflows (Agent-Driven)

### The Two-Issue Pattern

This project uses a Two-Issue Pattern to separate work context from actionable plans, integrating local workflows with GitHub Issues for clarity and traceability.

- **Context Issues (`=fcs`):** Used to record the current state and context of a session on GitHub.
- **Task Issues (`=plan`):** Used to create a detailed and comprehensive plan of action on GitHub.

---

### Shortcut Commands

These commands are standard across all projects and streamline our communication with **AGENT-DRIVEN WORKFLOW INTEGRATION**.
<<<<<<< HEAD

- **`=fcs > [message]`**: Updates the `current-focus.md` file locally and creates a **GitHub Context Issue**. (Follows same open-issue checking as before).

- **`=plan > [question/problem]`**: Creates/Updates a **GitHub Task Issue** with a detailed and comprehensive plan of action. Includes pre-planning validation, codebase analysis, and staging context creation planning.

- **`=impl > [message]`**: **ITERATIVE IMPLEMENTATION WORKFLOW (Implementation Agent)** - Instructs the Implementation Agent to execute the plan contained in the latest **GitHub Task Issue** iteratively.

  1.  **Pre-Implementation**: Mandatory sync of `staging`. Checks for conflicts. **Creates feature branch** if not already on one.
  2.  **Context Retrieval**: **Reads `notes/iteration_[branch_name].md`** to load prior session state, To-Do list, and context.
  3.  **Implementation**: Executes the planned work based on the **Iteration Note's** remaining tasks.
  4.  **Iteration Note Update**: **Increments Iteration number** and appends a new entry to the `Iteration Note` file with summary and **Remaining Tasks**.
  5.  **Commit & Push**: Commits all changes (including the updated Note) with a descriptive message **on the current feature branch**.
  6.  **User Notification**: Reports completed work and commit hash, signaling readiness for the next iteration or the PR step. **(DOES NOT CREATE PR)**

- **`=pr > [Optional User Feedback]`**: **PULL REQUEST AND INTEGRATION WORKFLOW (Pull Request Agent)** - Instructs the dedicated PR Agent to review, consolidate, and create the Pull Request.

  1.  **Information Gathering**: Reads Task Issue, Context Issue, and the **Iteration Note** to verify completeness and review implementation decisions.
  2.  **Quality Check**: Ensures **Remaining Tasks** in the **Iteration Note** are empty or tasks are completed/addressed. **STOPS** if work appears incomplete.
  3.  **Issue Update**: Marks completed checklist items (`[ ]` to `[x]`) in the Task Issue.
  4.  **Auto-PR Creation**: Creates Pull Request **TO STAGING BRANCH ONLY**. PR description includes a summary of the **Iteration Note (AI Diary)**.
  5.  **Final Cleanup (If ALL done)**: Closes Task Issue and Context Issue.
  6.  **User Notification**: Provides the PR link for review and merge.

- **`=stage > [message]`**: **STAGING DEPLOYMENT WORKFLOW** - Deploys approved changes from feature branch to staging environment.

- **`=prod > [message]`**: **PRODUCTION DEPLOYMENT WORKFLOW** - Deploys validated changes from staging to production. Includes auto-cleanup of `staging-context.md`.

=======

- **`=fcs > [message]`**: Updates the `current-focus.md` file locally and creates a **GitHub Context Issue**. (Follows same open-issue checking as before).

- **`=plan > [question/problem]`**: Creates/Updates a **GitHub Task Issue** with a detailed and comprehensive plan of action. Includes pre-planning validation, codebase analysis, and staging context creation planning.

- **`=impl > [message]`**: **ITERATIVE IMPLEMENTATION WORKFLOW (Implementation Agent)** - Instructs the Implementation Agent to execute the plan contained in the latest **GitHub Task Issue** iteratively.

  1.  **Pre-Implementation**: Mandatory sync of `staging`. Checks for conflicts. **Creates feature branch** if not already on one.
  2.  **Context Retrieval**: **Reads `notes/iteration_[branch_name].md`** to load prior session state, To-Do list, and context.
  3.  **Implementation**: Executes the planned work based on the **Iteration Note's** remaining tasks.
  4.  **Iteration Note Update**: **Increments Iteration number** and appends a new entry to the `Iteration Note` file with summary and **Remaining Tasks**.
  5.  **Commit & Push**: Commits all changes (including the updated Note) with a descriptive message **on the current feature branch**.
  6.  **User Notification**: Reports completed work and commit hash, signaling readiness for the next iteration or the PR step. **(DOES NOT CREATE PR)**

- **`=pr > [Optional User Feedback]`**: **PULL REQUEST AND INTEGRATION WORKFLOW (Pull Request Agent)** - Instructs the dedicated PR Agent to review, consolidate, and create the Pull Request.

  1.  **Information Gathering**: Reads Task Issue, Context Issue, and the **Iteration Note** to verify completeness and review implementation decisions.
  2.  **Quality Check**: Ensures **Remaining Tasks** in the **Iteration Note** are empty or tasks are completed/addressed. **STOPS** if work appears incomplete.
  3.  **Issue Update**: Marks completed checklist items (`[ ]` to `[x]`) in the Task Issue.
  4.  **Auto-PR Creation**: Creates Pull Request **TO STAGING BRANCH ONLY**. PR description includes a summary of the **Iteration Note (AI Diary)**.
  5.  **Final Cleanup (If ALL done)**: Closes Task Issue and Context Issue.
  6.  **User Notification**: Provides the PR link for review and merge.

- **`=stage > [message]`**: **STAGING DEPLOYMENT WORKFLOW** - Deploys approved changes from feature branch to staging environment.

- **`=prod > [message]`**: **PRODUCTION DEPLOYMENT WORKFLOW** - Deploys validated changes from staging to production. Includes auto-cleanup of `staging-context.md`.

>>>>>>> bd33c215
- **`=rrr > [message]`**: Creates a daily Retrospective file and GitHub Issue containing a summary of the work, an **AI Diary**, and Honest Feedback.

### 📋 Staging Context File Management

#### Auto-Cleanup Strategy for `staging-context.md`

**File Creation & Location**:

- **Created during**: `=impl` command execution
- **Location**: Project root directory (`./staging-context.md`)
- **Content**: Implementation details, deployment context, testing notes

**Lifecycle Management**:

- **Creation**: Automatically generated during feature implementation
- **Updates**: Modified during `=stage` deployment process
- **Cleanup**: Automatically removed during `=prod` deployment completion
- **Backup**: Context preserved in PR descriptions and commit messages

**Cleanup Triggers**:

- **Successful Production Deployment**: File automatically deleted after `=prod` completion
- **Failed Deployments**: File retained for debugging and rollback procedures
- **Manual Cleanup**: Available via `=prod --cleanup-only` command
- **Branch Cleanup**: Removed when feature branch is deleted

### 🔄 Plan Issue Management Guidelines

**CRITICAL**: For large, multi-phase projects, the agent must **UPDATE** existing plan issues instead of creating new ones.

- **When completing phases**: Update the plan issue to reflect completed phases and mark them as ✅ COMPLETED
- **Progress tracking**: Update the issue description with current status, next steps, and any blockers
- **Phase completion**: When a phase is finished, update the plan issue immediately before moving to the next phase
- **Never create new issues**: For ongoing multi-phase work, always update the existing plan issue (\#20 for current system refactor)
- **Retrospective issues**: Only create retrospective issues for session summaries, not for plan updates

### 🎯 Enhanced Implementation Workflows

#### Multi-Phase Implementation Strategy

**Proven 5-Phase Approach** (15-34 minute sessions):

1.  **Analysis & Preparation** (5-8 min): Component analysis, dependency mapping
2.  **Core Implementation** (8-15 min): Primary changes, API updates
3.  **Integration & Testing** (3-8 min): Build validation, error resolution
4.  **Documentation & PR** (2-5 min): Commits, pull requests **(PR moved to `=pr` step)**
5.  **Cleanup & Review** (1-2 min): Final validation

#### Reference Pattern Implementation

- **56% efficiency improvement** when following proven patterns
- Use `/docs/retrospective/` files as implementation guides
- Adapt existing solutions rather than creating from scratch

#### Branch Management Excellence

- **ALWAYS** create feature branches: `feature/[issue-number]-[description]`
- **NEVER** work directly on main branch
- **Workflow**: Analysis → Branch → Implementation → Build → Commit → PR → Updates

#### TodoWrite Integration Patterns

**High-Impact Usage**: Complex refactoring (3+ files), multi-phase implementations, large system changes
**Best Practices**: 5-8 specific todos, exactly ONE in_progress, complete immediately after finishing

### 🌿 Automated Workflow Implementation

**ENHANCED AUTOMATION**: All development workflows now include full automation to ensure consistent adherence to project guidelines.

#### Enhanced Command Behavior

The following commands now include **FULL WORKFLOW AUTOMATION**:

##### `=impl` Command Enhancement (Iterative Focus)

**Automated Execution Flow:**

```
1. Parse GitHub Task Issue → Extract requirements and scope
2. **Auto-Branch Creation** → feature/[issue-number]-[sanitized-description] (if needed)
3. **Context Retrieval** → READ notes/iteration_[branch_name].md for To-Do list
4. Implementation Phase → Execute planned work with progress tracking
5. **Iteration Note Update** → Append Iteration X details and new Remaining Tasks
6. **Auto-Commit & Push** → Commit updated code and Note file on current branch
7. User Notification → Provide commit hash for review and continuation
```

##### TodoWrite Integration Enhancement

**Performance Impact from Retrospectives**: 56% faster implementations when TodoWrite is integrated

**Enhanced Implementation Flow with TodoWrite (Inside Impl Agent):**

```
1. Parse GitHub Task Issue → Extract requirements and scope
2. Initialize TodoWrite → Create 5-8 specific, actionable todos (If starting Iteration 1)
3. Implementation Phase → Execute with real-time todo tracking
   ├─ Mark exactly ONE todo as 'in_progress' at a time
   ├─ Complete todos immediately after finishing each step
   ├─ Update progress visibility for stakeholders
   └─ Ensure accountability for all implementation steps
4. **Iteration Note Update** → Record TodoWrite completion status and Remaining Tasks
5. Auto-Commit & Push → Descriptive commits with proper formatting
6. User Notification → Provide commit hash
```

**TodoWrite Performance Benefits:**

- **Visibility**: Real-time progress tracking for stakeholders
- **Accountability**: Prevents skipping critical implementation steps
- **Focus**: Reduces context switching during complex implementations
- **Efficiency**: Proven 15-minute implementations vs 34-minute baseline
- **Documentation**: Creates audit trail of implementation progress

**High-Impact TodoWrite Usage Patterns:**

```markdown
✅ Complex multi-component refactoring (3+ files)
✅ Full-stack implementations (API + Frontend)
✅ Multi-phase system changes (Database + Application)
✅ Pattern replication following proven approaches
✅ Large refactoring with dependency management

❌ Single file edits or trivial changes
❌ Simple documentation updates
❌ Quick bug fixes without multiple steps
```

##### Branch Naming Convention

- **Format**: `feature/[issue-number]-[sanitized-description]`
- **Source**: All feature branches **MUST** be created from `staging` branch
- **Flow**: `feature/[issue] → staging → main`
- **Example**: `feature/27-deployment-production-implementation`
- **Auto-sanitization**: Removes special characters, converts to kebab-case

##### Commit Message Standards

- **Format**: `[type]: [description] (#[issue-number])`
- **Types**: `feat`, `fix`, `docs`, `style`, `refactor`, `test`, `chore`
- **Example**: `feat: implement user authentication system (#25)`

##### Pull Request Automation (PR Agent Role)

**Staging PRs** (Feature → Staging):

- **Title**: `[STAGING] [Feature Title] (#[issue-number])`
- **Description**: Implementation details, testing notes, **Summary of Iteration Note (AI Diary)**
- **Context File**: References `staging-context.md` for deployment details
- **Issue Linking**: `Relates to #[issue-number]` (keeps issue open for production)

**Production PRs** (Staging → Main):

- **Title**: `[PRODUCTION] [Feature Title] (#[issue-number])`
- **Description**: Production deployment summary, staging validation results
- **Context File**: Includes staging validation and production readiness checklist
- **Issue Linking**: `Closes #[issue-number]` (closes issue after production deployment)

#### Workflow Safety Measures

**Enhanced Branch Protection**:

- **Main Branch**: Requires 2+ approvals, status checks, up-to-date branches
- **Staging Branch**: Requires 1+ approval, automated testing, conflict resolution
- **Feature Branches**: Standard protection, automated conflict detection

**Staging Sync Protocol**:

- **Pre-Implementation**: Always sync staging with main before creating feature branches
- **Pre-Staging**: Ensure feature branch is up-to-date with staging before PR
- **Pre-Production**: Validate staging branch is ready for main merge

**Conflict Prevention**:

- **Staging-First Rule**: All features go through staging before production
- **Sync Validation**: Automated checks for branch synchronization
- **Emergency Protocol**: Immediate conflict resolution for critical deployments

**CRITICAL RULES**:

- **NEVER** work directly on main/staging branches
- **ALWAYS** create feature branches from staging
- **ALWAYS** deploy to staging before production
- **ALWAYS** validate staging deployment before main PR

### Implementation Guidelines for Automated Workflow

#### Pre-Implementation Checks

- ✅ Verify GitHub Task Issue exists and is properly formatted
- ✅ Ensure no conflicting branches exist
- ✅ Confirm GitHub CLI is authenticated and functional
- ✅ Validate repository permissions for branch creation and PR management

#### Error Handling and Fallbacks

- **Branch Creation Failure**: Falls back to manual branch creation with user guidance
- **Push Failure**: Provides manual push commands and troubleshooting steps
- **PR Creation Failure**: Provides manual PR creation commands with pre-filled templates (for PR Agent)
- **Issue Update Failure**: Logs error and provides manual update instructions

#### Quality Assurance

**Staging PR Requirements**:

- **Reviewers**: Minimum 1 reviewer approval required
- **Automated Checks**: Build validation, type checking, linting
- **Context File**: Must reference `staging-context.md` with deployment details
- **Testing**: Feature testing in staging environment
- **Documentation**: Implementation details and staging deployment notes

**Production PR Requirements**:

- **Reviewers**: Minimum 2 reviewer approvals required
- **Automated Checks**: Full test suite, security scans, performance validation
- **Context File**: Staging validation results and production readiness checklist
- **Testing**: Comprehensive staging validation and production deployment testing
- **Documentation**: Production deployment summary and rollback procedures

**General Quality Standards**:

- **Security Review**: All PRs undergo security validation for sensitive changes
- **Rollback Readiness**: Clear instructions for reverting changes if needed
- **Audit Trail**: Complete documentation of changes and approval process

#### Monitoring and Feedback

- **Progress Tracking**: Real-time updates during implementation phases
- **Success Metrics**: PR creation success rate and review completion time
- **User Feedback**: Continuous improvement based on workflow effectiveness
- **Audit Trail**: Complete history of automated actions for debugging

---

## 🛡️ Security Implementation Methodology

_Based on comprehensive security audit sessions documented in retrospectives_

### Systematic Security Audit Approach

**8-Phase Security Audit Process** (31-minute comprehensive audits):

1.  **Infrastructure Analysis** (2-3 min): Environment variables, database schema, authentication
2.  **Core Endpoint Analysis** (5-8 min): Input validation, rate limiting, error handling, authorization
3.  **Data Integrity Analysis** (3-5 min): Transaction security, data flow assessment, logging
4.  **Compliance Assessment** (3-5 min): PCI DSS, GDPR, industry standards
5.  **Vulnerability Testing** (5-8 min): Injection prevention, authentication bypass, authorization
6.  **Security Implementation** (8-12 min): Rate limiting, input validation, error hardening
7.  **Build Validation** (2-3 min): TypeScript compilation, dependency validation
8.  **Documentation & Reporting** (3-5 min): Security audit report, compliance metrics

### Enterprise-Grade Security Measures

#### Critical Security Implementations

- **Rate Limiting**: 15-minute windows, configurable limits per endpoint
- **Input Validation**: Comprehensive Zod schemas for all API endpoints
- **Secure Error Handling**: Generic error responses prevent information disclosure
- **Webhook Security**: Signature validation with timestamp-based replay protection

### Security Compliance Metrics

**Measurable Improvements from Security Audits**:

- **PCI DSS Compliance**: 65% → 85% improvement documented
- **Critical Vulnerabilities**: 5 critical issues → 0 critical issues
- **High-Priority Issues**: 8 high-priority → 2 high-priority resolved
- **Security Score**: Significant improvement in enterprise security standards

### Security Best Practices from Retrospectives

**Key Security Areas**:

- **Webhook Security**: Validate signatures, prevent replay attacks, never log secrets
- **Payment System**: Server-side validation, discount verification, transaction integrity
- **Error Handling**: Generic error responses, sanitized logging

---

## 🎨 UI/UX Design Integration Guidelines

_Based on style refactoring and accessibility improvement sessions_

### Visual Design Validation Requirements

**CRITICAL**: Visual design quality is equally important as functional implementation, especially for customer-facing features.

#### Pre-Implementation Design Checklist

```markdown
✅ Color contrast validation (WCAG 2.1 AA compliance)
✅ Accessibility standards verification
✅ Responsive design across device sizes
✅ Typography hierarchy consistency
✅ Animation performance optimization
✅ Reduced motion preference support
```

#### Design Quality Assurance Process

**3-Phase Approach**:

1.  **Design System Integration**: Follow component patterns, centralized utilities (60% duplication reduction)
2.  **Accessibility Implementation**: WCAG 2.1 AA compliance (4.5:1 contrast), keyboard navigation, screen reader support, reduced motion
3.  **Performance Optimization**: 60fps animations, bundle size monitoring, critical CSS, responsive images

### Centralized Styling Architecture

- **Utility-Based System**: Centralized styling utilities in `src/utils/campaignStyles.ts`
- **TypeScript Interfaces**: Proper typing for styling configurations
- **Accessibility Integration**: Built-in WCAG compliance and reduced motion support
- **60% Duplication Reduction**: Proven efficiency through centralized approach

### Marketing Component Requirements

**Campaign Elements**: High visual impact, enhanced contrast for promotional text, clear visual hierarchy, A/B testing ready

### Design Review Integration

**Visual Review Steps**: Browser preview, contrast analysis, multi-device testing, accessibility testing, motion testing

**Common Pitfalls to Avoid**: Poor color choices, inconsistent spacing, animation overuse, desktop-only thinking, accessibility afterthoughts

---

## ⚡ Efficiency Patterns & Performance Optimization

_Based on documented performance improvements from retrospective analysis_

### 🏃‍♂️ 15-Minute Implementation Strategy

**Results**: 15-minute implementations vs 34+ minute baseline

**Prerequisites**: Reference pattern, TodoWrite initialized, component structure analyzed, integration points identified

**Speed Optimization Techniques**:

1.  **Pattern Recognition**: 56% faster when following proven patterns from `/docs/retrospective/`
2.  **MultiEdit**: Batch multiple edits instead of sequential single edits
3.  **Systematic Analysis**: 2-3 minute analysis of target areas and integration points
4.  **Build Validation**: `npm run build` after major changes, `npx tsc --noEmit` for type checking

#### Efficiency Factor Analysis

**High Efficiency Sessions** (15-20 minutes):

- ✅ TodoWrite usage for progress tracking
- ✅ Reference pattern available
- ✅ Clear component structure understanding
- ✅ Systematic 5-phase approach
- ✅ Proactive build validation

**Low Efficiency Sessions** (45+ minutes):

- ❌ No reference pattern
- ❌ Schema assumptions without verification
- ❌ Working directly on main branch
- ❌ Build testing only at end
- ❌ Complex dependency analysis needed

### 🎯 High-Impact Optimization Areas

#### 1\. TodoWrite Integration ROI

- **Setup Time**: 2-3 minutes
- **Visibility Benefit**: Real-time progress tracking
- **Accountability**: Prevents skipping critical steps
- **Stakeholder Communication**: Clear progress indicators
- **Proven Results**: 56% faster implementations documented

#### 2\. Reference Pattern Utilization

- **Pattern Documentation**: Create detailed retrospectives
- **Pattern Library**: Maintain `/docs/retrospective/` as reference
- **Systematic Replication**: Follow proven approaches exactly
- **Context Adaptation**: Modify only necessary elements

#### 3\. Tool Optimization

- **Efficient Pattern**: Read (targeted) → MultiEdit (batch) → Build (validation)
- **Avoid**: Multiple single Edits → Multiple Reads → Late build testing

#### 4\. Workflow Adherence

- **Branch Management**: Always create feature branches
- **Incremental Testing**: Build validation at each phase
- **Documentation Standards**: Comprehensive PR descriptions
- **Issue Tracking**: Real-time GitHub issue updates

### 🔄 Continuous Improvement Framework

**Session Performance Tracking**: Track implementation time, document efficiency factors, identify workflow violations, measure pattern success rates

**Pattern Development Lifecycle**: Novel Implementation → Pattern Recognition → Pattern Refinement → Pattern Maturation (sub-20-minute implementations)

## 🛠️ Development Commands

### Core Development

```bash
# Development server
npm run dev

# Build for production
npm run build

# Start production server
npm start

# Type checking
npm run type-check
```

### Database Management

```bash
# Generate Prisma client
npx prisma generate

# Run database migrations
npx prisma migrate dev

# Reset database
npx prisma migrate reset

# Seed database
npx prisma db seed
```

### AI Prompt Management

```bash
# List all prompts
npm run prompt:list

# Update prompt
npm run prompt:update

# Test prompts
npm run prompt:test

# Analyze prompt performance
npm run prompt:analyze
```

---

## 📈 Retrospective Workflow

When you use the `=rrr` command, the agent will create a file and an Issue with the following sections and details:

### Retrospective Structure

**Required Sections**:

- **Session Details**: Date (YYYY-MM-DD Thailand timezone), Duration, Focus, Issue/PR references
- **Session Summary**: Overall work accomplished
- **Timeline**: Key events with Thailand timestamps (Asia/Bangkok, UTC+7)
- **📝 AI Diary** (MANDATORY): First-person reflection on approach and decisions
- **💭 Honest Feedback** (MANDATORY): Performance assessment and improvement suggestions
- **What Went Well**: Successes achieved
- **What Could Improve**: Areas for enhancement
- **Blockers & Resolutions**: Obstacles and solutions
- **Lessons Learned**: Patterns, mistakes, and discoveries

**File Naming**: `session-YYYY-MM-DD-[description].md` with Thailand date

---

## 📚 Best Practices from Retrospectives

_Lessons from 10+ development sessions in `/docs/retrospective/`_

### 🎯 TodoWrite Integration Best Practices

**Results**: **15-minute implementations** vs 34+ minute sessions

**When to Use**: Complex multi-step tasks (3+ phases), multi-component refactoring, full-stack implementations, large refactoring projects, security audits, campaign development, database migrations

**Workflow Pattern**:

1.  Break into 5-12 manageable todos
2.  Mark exactly ONE todo in_progress → completed
3.  Provides real-time visibility and accountability
4.  Enables accurate time estimation

**Proven Benefits**: 56% faster implementation, reduces context switching, prevents missing steps, ensures comprehensive testing

#### Advanced TodoWrite Patterns

- **Security Implementations**: 8-phase systematic approach (31-minute completion)

  - Phases 1-2: Infrastructure & Core Endpoint Analysis
  - Phases 3-4: Data Integrity & Compliance Assessment
  - Phases 5-6: Vulnerability Testing & Security Implementation
  - Phases 7-8: Build Validation & Documentation

- **UI/UX Refactoring**: 4-phase centralized styling development

  - WCAG compliance audit → Centralized utilities → Component integration → Performance optimization

### 🔄 Pattern Replication Strategy

#### Reference Implementation Approach

1.  **Document Successful Patterns**: Create detailed retrospectives for reusable approaches
2.  **Systematic Replication**: Use previous session files as implementation guides
3.  **Adapt, Don't Recreate**: Modify proven patterns for new contexts
4.  **Measure Efficiency**: Track implementation time improvements

#### Proven Pattern Examples

- **UI Consolidation**: Reward card → chip integration (achieved 56% speed improvement)
- **Component Refactoring**: Systematic removal and integration approaches
- **API Updates**: Phase-by-phase endpoint migration strategies

### ⚡ Build Validation Checkpoints

#### Critical Validation Points

- **Schema Changes**: `npm run build && npx tsc --noEmit`
- **API Modifications**: `npm run build 2>&1 | grep -A 5 "error"`
- **Large Refactoring**: `npx prisma generate && npm run build`

#### Proactive Testing Strategy

- **Incremental Builds**: Test builds after each major change, not just at the end
- **TypeScript Validation**: Run `npx tsc --noEmit` for pure type checking
- **Dependency Verification**: Check imports and exports after file restructuring
- **Database Sync**: Verify `npx prisma generate` after schema changes

### 🗄️ Schema Investigation Protocol

#### Before Implementation Checklist

1.  **Verify Database Schema**: Always check actual Prisma schema definitions
2.  **Trace Data Structures**: Follow interface definitions through the codebase
3.  **Validate Field Names**: Don't assume field naming conventions
4.  **Check Relationships**: Understand model relationships before querying

#### Common Schema Pitfalls

- **Assumption Errors**: Making assumptions about field names/structures
- **Interface Misalignment**: Frontend interfaces not matching database schema
- **Relationship Complexity**: Not understanding foreign key relationships
- **Type Mismatches**: TypeScript interfaces not reflecting actual data structures

### 🔧 Multi-Phase Implementation Approach

#### Systematic Phase Breakdown

- **Phase 1**: Analysis & Preparation (10-15%)
- **Phase 2**: Core Implementation (40-50%)
- **Phase 3**: Integration & Testing (25-30%)
- **Phase 4**: Documentation & Cleanup (10-15%)

#### Phase Management Best Practices

- **Clear Phase Objectives**: Define specific deliverables for each phase
- **Dependency Mapping**: Identify cross-phase dependencies upfront
- **Progress Checkpoints**: Validate phase completion before proceeding
- **Issue Tracking**: Update GitHub issues after each phase completion

### 🛡️ Database Best Practices

#### PostgreSQL Sequence Management

- **Check Sequence**: `SELECT last_value FROM "TableName_id_seq";`
- **Reset Sequence**: `SELECT setval('"TableName_id_seq"', COALESCE(MAX(id), 0) + 1) FROM "TableName";`
- **Common Issue**: Auto-increment sequences become desynchronized after manual insertions

#### Debugging Strategy

1.  **Temporary Scripts**: Create debugging scripts instead of modifying main code
2.  **Isolation Testing**: Test specific database operations in isolation
3.  **Sequence Verification**: Check auto-increment sequences after data manipulation
4.  **Transaction Safety**: Use transactions for multi-step database operations

### 📝 Documentation Standards

#### PR Description Requirements

- **Implementation Summary**: Clear overview of changes made
- **Technical Details**: Specific technical implementation notes
- **Before/After Analysis**: Impact assessment and improvement metrics
- **Testing Validation**: Build success and functionality verification
- **Iteration Note Summary**: Key decisions and hurdles from the AI Diary

#### Retrospective Documentation

- **AI Diary**: First-person reflection on approach and decision-making
- **Honest Feedback**: Critical assessment of session efficiency and quality
- **Pattern Recognition**: Identification of reusable patterns and approaches
- **Lessons Learned**: Specific insights for future implementation improvement

---

#### Security Implementation Issues

_From comprehensive security audit retrospectives_

**Rate Limiting Configuration Missing:**

- Check patterns in `src/middleware/rate-limiter.ts`
- API config: `{ windowMs: 15 * 60 * 1000, max: 100 }`
- Admin config: `{ windowMs: 15 * 60 * 1000, max: 20 }`

<!-- end list -->

```

<<<<<<< HEAD
```
````
=======
```
>>>>>>> bd33c215
<|MERGE_RESOLUTION|>--- conflicted
+++ resolved
@@ -1,12 +1,3 @@
-<<<<<<< HEAD
-=======
-เพื่อให้ **Implementation Agent** และ **Pull Request Agent** (ที่เราสร้างขึ้นมาใหม่) ทำงานได้อย่างมีประสิทธิภาพและสอดคล้องกับเอกสารโครงการเดิมอย่างสมบูรณ์ ผมได้ปรับปรุงส่วน **Development Workflows** และ **Shortcut Commands** ในไฟล์ `CLAUDE.md` โดยเน้นกลไก **Iteration Note (AI Diary)** และการแยกหน้าที่ PR ออกไป
-
-นี่คือไฟล์ `CLAUDE.md` ฉบับสมบูรณ์ที่ปรับปรุงแล้วครับ:
-
-````markdown
----
->>>>>>> bd33c215
 ## Project Overview
 
 **Project Name**: MiMiVibes - AI-Powered Tarot Reading Platform
@@ -226,7 +217,6 @@
 ### Shortcut Commands
 
 These commands are standard across all projects and streamline our communication with **AGENT-DRIVEN WORKFLOW INTEGRATION**.
-<<<<<<< HEAD
 
 - **`=fcs > [message]`**: Updates the `current-focus.md` file locally and creates a **GitHub Context Issue**. (Follows same open-issue checking as before).
 
@@ -254,35 +244,6 @@
 
 - **`=prod > [message]`**: **PRODUCTION DEPLOYMENT WORKFLOW** - Deploys validated changes from staging to production. Includes auto-cleanup of `staging-context.md`.
 
-=======
-
-- **`=fcs > [message]`**: Updates the `current-focus.md` file locally and creates a **GitHub Context Issue**. (Follows same open-issue checking as before).
-
-- **`=plan > [question/problem]`**: Creates/Updates a **GitHub Task Issue** with a detailed and comprehensive plan of action. Includes pre-planning validation, codebase analysis, and staging context creation planning.
-
-- **`=impl > [message]`**: **ITERATIVE IMPLEMENTATION WORKFLOW (Implementation Agent)** - Instructs the Implementation Agent to execute the plan contained in the latest **GitHub Task Issue** iteratively.
-
-  1.  **Pre-Implementation**: Mandatory sync of `staging`. Checks for conflicts. **Creates feature branch** if not already on one.
-  2.  **Context Retrieval**: **Reads `notes/iteration_[branch_name].md`** to load prior session state, To-Do list, and context.
-  3.  **Implementation**: Executes the planned work based on the **Iteration Note's** remaining tasks.
-  4.  **Iteration Note Update**: **Increments Iteration number** and appends a new entry to the `Iteration Note` file with summary and **Remaining Tasks**.
-  5.  **Commit & Push**: Commits all changes (including the updated Note) with a descriptive message **on the current feature branch**.
-  6.  **User Notification**: Reports completed work and commit hash, signaling readiness for the next iteration or the PR step. **(DOES NOT CREATE PR)**
-
-- **`=pr > [Optional User Feedback]`**: **PULL REQUEST AND INTEGRATION WORKFLOW (Pull Request Agent)** - Instructs the dedicated PR Agent to review, consolidate, and create the Pull Request.
-
-  1.  **Information Gathering**: Reads Task Issue, Context Issue, and the **Iteration Note** to verify completeness and review implementation decisions.
-  2.  **Quality Check**: Ensures **Remaining Tasks** in the **Iteration Note** are empty or tasks are completed/addressed. **STOPS** if work appears incomplete.
-  3.  **Issue Update**: Marks completed checklist items (`[ ]` to `[x]`) in the Task Issue.
-  4.  **Auto-PR Creation**: Creates Pull Request **TO STAGING BRANCH ONLY**. PR description includes a summary of the **Iteration Note (AI Diary)**.
-  5.  **Final Cleanup (If ALL done)**: Closes Task Issue and Context Issue.
-  6.  **User Notification**: Provides the PR link for review and merge.
-
-- **`=stage > [message]`**: **STAGING DEPLOYMENT WORKFLOW** - Deploys approved changes from feature branch to staging environment.
-
-- **`=prod > [message]`**: **PRODUCTION DEPLOYMENT WORKFLOW** - Deploys validated changes from staging to production. Includes auto-cleanup of `staging-context.md`.
-
->>>>>>> bd33c215
 - **`=rrr > [message]`**: Creates a daily Retrospective file and GitHub Issue containing a summary of the work, an **AI Diary**, and Honest Feedback.
 
 ### 📋 Staging Context File Management
@@ -894,9 +855,4 @@
 
 ```
 
-<<<<<<< HEAD
-```
-````
-=======
-```
->>>>>>> bd33c215
+```